// OpenPGP.js - An OpenPGP implementation in javascript
// Copyright (C) 2016 Tankred Hase
//
// This library is free software; you can redistribute it and/or
// modify it under the terms of the GNU Lesser General Public
// License as published by the Free Software Foundation; either
// version 3.0 of the License, or (at your option) any later version.
//
// This library is distributed in the hope that it will be useful,
// but WITHOUT ANY WARRANTY; without even the implied warranty of
// MERCHANTABILITY or FITNESS FOR A PARTICULAR PURPOSE.  See the GNU
// Lesser General Public License for more details.
//
// You should have received a copy of the GNU Lesser General Public
// License along with this library; if not, write to the Free Software
// Foundation, Inc., 51 Franklin Street, Fifth Floor, Boston, MA  02110-1301  USA

/**
 * @requires message
 * @requires cleartext
 * @requires key
 * @requires config
 * @requires util
 * @module openpgp
 */

/**
 * @fileoverview The openpgp base module should provide all of the functionality
 * to consume the openpgp.js library. All additional classes are documented
 * for extending and developing on top of the base library.
 */

'use strict';

import es6Promise from 'es6-promise';

import * as messageLib from './message.js';
import * as cleartext from './cleartext.js';
import * as key from './key.js';
import config from './config/config.js';
import util from './util';
import AsyncProxy from './worker/async_proxy.js';

es6Promise.polyfill(); // load ES6 Promises polyfill


//////////////////////////
//                      //
//   Web Worker setup   //
//                      //
//////////////////////////


let asyncProxy; // instance of the asyncproxy

/**
 * Set the path for the web worker script and create an instance of the async proxy
 * @param {String} path     relative path to the worker scripts, default: 'openpgp.worker.js'
 * @param {Object} worker   alternative to path parameter: web worker initialized with 'openpgp.worker.js'
 */
export function initWorker({ path='openpgp.worker.js', worker } = {}) {
  if (worker || (typeof window !== 'undefined' && window.Worker)) {
    asyncProxy = new AsyncProxy({ path, worker, config });
    return true;
  }
}

/**
 * Returns a reference to the async proxy if the worker was initialized with openpgp.initWorker()
 * @return {module:worker/async_proxy~AsyncProxy|null} the async proxy or null if not initialized
 */
export function getWorker() {
  return asyncProxy;
}

/**
 * Cleanup the current instance of the web worker.
 */
export function destroyWorker() {
  asyncProxy = undefined;
}


//////////////////////
//                  //
//   Key handling   //
//                  //
//////////////////////


/**
 * Generates a new OpenPGP key pair. Currently only supports RSA keys. Primary and subkey will be of same type.
 * @param  {Array<Object>} userIds   array of user IDs e.g. [{ name:'Phil Zimmermann', email:'phil@openpgp.org' }]
 * @param  {String} passphrase       (optional) The passphrase used to encrypt the resulting private key
 * @param  {Number} numBits          (optional) number of bits for the key creation. (should be 2048 or 4096)
 * @param  {Boolean} unlocked        (optional) If the returned secret part of the generated key is unlocked
 * @param  {Number} keyExpirationTime (optional) The number of seconds after the key creation time that the key expires
 * @return {Promise<Object>}         The generated key object in the form:
 *                                     { key:Key, privateKeyArmored:String, publicKeyArmored:String }
 * @static
 */

export function generateKey({ userIds=[], passphrase, numBits=2048, unlocked=false, keyExpirationTime=0, curve=""} = {}) {
  userIds = formatUserIds(userIds);
  const options = {userIds, passphrase, numBits, unlocked, keyExpirationTime, curve};

  if (!util.getWebCryptoAll() && asyncProxy) { // use web worker if web crypto apis are not supported
    return asyncProxy.delegate('generateKey', options);
  }

  return key.generate(options).then(newKey => ({

    key: newKey,
    privateKeyArmored: newKey.armor(),
    publicKeyArmored: newKey.toPublic().armor()

  })).catch(onError.bind(null, 'Error generating keypair'));
}

/**
 * Reformats signature packets for a key and rewraps key object.
 * @param  {Array<Object>} userIds   array of user IDs e.g. [{ name:'Phil Zimmermann', email:'phil@openpgp.org' }]
 * @param  {String} passphrase       (optional) The passphrase used to encrypt the resulting private key
 * @param  {Boolean} unlocked        (optional) If the returned secret part of the generated key is unlocked
 * @param  {Number} keyExpirationTime (optional) The number of seconds after the key creation time that the key expires
 * @return {Promise<Object>}         The generated key object in the form:
 *                                     { key:Key, privateKeyArmored:String, publicKeyArmored:String }
 * @static
 */
export function reformatKey({ privateKey, userIds=[], passphrase="", unlocked=false, keyExpirationTime=0 } = {}) {
  userIds = formatUserIds(userIds);

  const options = {privateKey, userIds, passphrase, unlocked, keyExpirationTime};

  if (asyncProxy) {
    return asyncProxy.delegate('reformatKey', options);
  }

  return key.reformat(options).then(newKey => ({

    key: newKey,
    privateKeyArmored: newKey.armor(),
    publicKeyArmored: newKey.toPublic().armor()

  })).catch(onError.bind(null, 'Error reformatting keypair'));
}

/**
 * Unlock a private key with your passphrase.
 * @param  {Key} privateKey      the private key that is to be decrypted
 * @param  {String} passphrase   the user's passphrase chosen during key generation
 * @return {Key}                 the unlocked private key
 */
export function decryptKey({ privateKey, passphrase }) {
  if (asyncProxy) { // use web worker if available
    return asyncProxy.delegate('decryptKey', { privateKey, passphrase });
  }

  return execute(() => {

    if (!privateKey.decrypt(passphrase)) {
      throw new Error('Invalid passphrase');
    }
    return {
      key: privateKey
    };

  }, 'Error decrypting private key');
}


///////////////////////////////////////////
//                                       //
//   Message encryption and decryption   //
//                                       //
///////////////////////////////////////////


/**
 * Encrypts message text/data with public keys, passwords or both at once. At least either public keys or passwords
 *   must be specified. If private keys are specified, those will be used to sign the message.
 * @param  {String|Uint8Array} data           text/data to be encrypted as JavaScript binary string or Uint8Array
 * @param  {Key|Array<Key>} publicKeys        (optional) array of keys or single key, used to encrypt the message
 * @param  {Key|Array<Key>} privateKeys       (optional) private keys for signing. If omitted message will not be signed
 * @param  {String|Array<String>} passwords   (optional) array of passwords or a single password to encrypt the message
 * @param  {Object} sessionKey                (optional) session key in the form: { data:Uint8Array, algorithm:String }
 * @param  {String} filename                  (optional) a filename for the literal data packet
 * @param  {Boolean} armor                    (optional) if the return values should be ascii armored or the message/signature objects
 * @param  {Boolean} detached                 (optional) if the signature should be detached (if true, signature will be added to returned object)
 * @param  {Signature} signature              (optional) a detached signature to add to the encrypted message
 * @param  {Boolean} returnSessionKey         (optional) if the unencrypted session key should be added to returned object
 * @return {Promise<Object>}                  encrypted (and optionally signed message) in the form:
 *                                              {data: ASCII armored message if 'armor' is true,
 *                                                message: full Message object if 'armor' is false, signature: detached signature if 'detached' is true}
 * @static
 */
export function encrypt({ data, publicKeys, privateKeys, passwords, sessionKey, filename, armor=true, detached=false, signature=null, returnSessionKey=false}) {
  checkData(data); publicKeys = toArray(publicKeys); privateKeys = toArray(privateKeys); passwords = toArray(passwords);

  if (!nativeAEAD() && asyncProxy) { // use web worker if web crypto apis are not supported
    return asyncProxy.delegate('encrypt', { data, publicKeys, privateKeys, passwords, sessionKey, filename, armor, detached, signature, returnSessionKey });
  }
  var result = {};
  return Promise.resolve().then(async function() {

    let message = createMessage(data, filename);
    if (!privateKeys) {
      privateKeys = [];
    }
    if (privateKeys.length || signature) { // sign the message only if private keys or signature is specified
      if (detached) {
        var detachedSignature = await message.signDetached(privateKeys, signature);
        if (armor) {
          result.signature = detachedSignature.armor();
        } else {
          result.signature = detachedSignature;
        }
      } else {
        message = await message.sign(privateKeys, signature);
      }
    }
    return message.encrypt(publicKeys, passwords, sessionKey);

  }).then(encrypted => {
    if (armor) {
      result.data = encrypted.message.armor();
    } else {
      result.message = encrypted.message;
    }
    if (returnSessionKey) {
      result.sessionKey = encrypted.sessionKey;
    }
    return result;

  }).catch(onError.bind(null, 'Error encrypting message'));
}

/**
 * Decrypts a message with the user's private key, a session key or a password. Either a private key,
 *   a session key or a password must be specified.
 * @param  {Message} message             the message object with the encrypted data
 * @param  {Key} privateKey              (optional) private key with decrypted secret key data or session key
 * @param  {Key|Array<Key>} publicKeys   (optional) array of public keys or single key, to verify signatures
 * @param  {Object} sessionKey           (optional) session key in the form: { data:Uint8Array, algorithm:String }
 * @param  {String} password             (optional) single password to decrypt the message
 * @param  {String} format               (optional) return data format either as 'utf8' or 'binary'
 * @param  {Signature} signature         (optional) detached signature for verification
 * @return {Promise<Object>}             decrypted and verified message in the form:
 *                                         { data:Uint8Array|String, filename:String, signatures:[{ keyid:String, valid:Boolean }] }
 * @static
 */
export function decrypt({ message, privateKey, publicKeys, sessionKey, password, format='utf8', signature=null }) {
  checkMessage(message); publicKeys = toArray(publicKeys);

  if (!nativeAEAD() && asyncProxy) { // use web worker if web crypto apis are not supported
    return asyncProxy.delegate('decrypt', { message, privateKey, publicKeys, sessionKey, password, format, signature });
  }

  return message.decrypt(privateKey, sessionKey, password).then(async function(message) {

    const result = parseMessage(message, format);
    if (result.data) { // verify
      if (!publicKeys) {
        publicKeys = [];
      }
      if (signature) {
        //detached signature
        result.signatures = await message.verifyDetached(signature, publicKeys);
      } else {
        result.signatures = await message.verify(publicKeys);
      }
    }
    return result;

  }).catch(onError.bind(null, 'Error decrypting message'));
}


//////////////////////////////////////////
//                                      //
//   Message signing and verification   //
//                                      //
//////////////////////////////////////////


/**
 * Signs a cleartext message.
 * @param  {String | Uint8Array} data           cleartext input to be signed
 * @param  {Key|Array<Key>} privateKeys         array of keys or single key with decrypted secret key data to sign cleartext
 * @param  {Boolean} armor                      (optional) if the return value should be ascii armored or the message object
 * @param  {Boolean} detached                   (optional) if the return value should contain a detached signature
 * @return {Promise<Object>}                    signed cleartext in the form:
 *                                                {data: ASCII armored message if 'armor' is true,
 *                                                message: full Message object if 'armor' is false, signature: detached signature if 'detached' is true}
 * @static
 */
export function sign({ data, privateKeys, armor=true, detached=false}) {
  checkData(data);
  privateKeys = toArray(privateKeys);

  if (asyncProxy) { // use web worker if available
    return asyncProxy.delegate('sign', { data, privateKeys, armor, detached });
  }

  var result = {};
  return Promise.resolve().then(async function() {
    var message;

    if (util.isString(data)) {
      message = new cleartext.CleartextMessage(data);
    } else {
      message = messageLib.fromBinary(data);
    }

    if (detached) {
      var signature = await message.signDetached(privateKeys);
      if (armor) {
        result.signature = signature.armor();
      } else {
        result.signature = signature;
      }
    } else {
<<<<<<< HEAD
      message = await message.sign(privateKeys);
=======
      message = message.sign(privateKeys);
      if (armor) {
        result.data = message.armor();
      } else {
        result.message = message;
      }
>>>>>>> 70fff1e2
    }
    return message;

<<<<<<< HEAD
  }).then(signed => {
    if (armor) {
      result.data = signed.armor();
    } else {
      result.message = signed;
    }
=======
>>>>>>> 70fff1e2
    return result;

  }).catch(onError.bind(null, 'Error signing cleartext message'));
}

/**
 * Verifies signatures of cleartext signed message
 * @param  {Key|Array<Key>} publicKeys   array of publicKeys or single key, to verify signatures
 * @param  {CleartextMessage} message    cleartext message object with signatures
 * @param  {Signature} signature         (optional) detached signature for verification
 * @return {Promise<Object>}             cleartext with status of verified signatures in the form of:
 *                                         { data:String, signatures: [{ keyid:String, valid:Boolean }] }
 * @static
 */
export function verify({ message, publicKeys, signature=null }) {
  checkCleartextOrMessage(message);
  publicKeys = toArray(publicKeys);

  if (asyncProxy) { // use web worker if available
    return asyncProxy.delegate('verify', { message, publicKeys, signature });
  }

  return Promise.resolve().then(async function() {

    var result = {};
    if (cleartext.CleartextMessage.prototype.isPrototypeOf(message)) {
      result.data = message.getText();
    } else {
      result.data = message.getLiteralData();
    }

    if (signature) {
      //detached signature
      result.signatures = await message.verifyDetached(signature, publicKeys);
    } else {
      result.signatures = await message.verify(publicKeys);
    }
    return result;

  }).catch(onError.bind(null, 'Error verifying cleartext signed message'));
}


///////////////////////////////////////////////
//                                           //
//   Session key encryption and decryption   //
//                                           //
///////////////////////////////////////////////


/**
 * Encrypt a symmetric session key with public keys, passwords, or both at once. At least either public keys
 *   or passwords must be specified.
 * @param  {Uint8Array} data                  the session key to be encrypted e.g. 16 random bytes (for aes128)
 * @param  {String} algorithm                 algorithm of the symmetric session key e.g. 'aes128' or 'aes256'
 * @param  {Key|Array<Key>} publicKeys        (optional) array of public keys or single key, used to encrypt the key
 * @param  {String|Array<String>} passwords   (optional) passwords for the message
 * @return {Promise<Message>}                 the encrypted session key packets contained in a message object
 * @static
 */
export function encryptSessionKey({ data, algorithm, publicKeys, passwords }) {
  checkBinary(data); checkString(algorithm, 'algorithm'); publicKeys = toArray(publicKeys); passwords = toArray(passwords);

  if (asyncProxy) { // use web worker if available
    return asyncProxy.delegate('encryptSessionKey', { data, algorithm, publicKeys, passwords });
  }

  return execute(async () => ({
    message: await messageLib.encryptSessionKey(data, algorithm, publicKeys, passwords)
  }), 'Error encrypting session key');
}

/**
 * Decrypt a symmetric session key with a private key or password. Either a private key or
 *   a password must be specified.
 * @param  {Message} message              a message object containing the encrypted session key packets
 * @param  {Key} privateKey               (optional) private key with decrypted secret key data
 * @param  {String} password              (optional) a single password to decrypt the session key
 * @return {Promise<Object|undefined>}    decrypted session key and algorithm in object form:
 *                                          { data:Uint8Array, algorithm:String }
 *                                          or 'undefined' if no key packets found
 * @static
 */
export function decryptSessionKey({ message, privateKey, password }) {
  checkMessage(message);

  if (asyncProxy) { // use web worker if available
    return asyncProxy.delegate('decryptSessionKey', { message, privateKey, password });
  }

  return execute(() => message.decryptSessionKey(privateKey, password), 'Error decrypting session key');
}


//////////////////////////
//                      //
//   Helper functions   //
//                      //
//////////////////////////


/**
 * Input validation
 */
function checkString(data, name) {
  if (!util.isString(data)) {
    throw new Error('Parameter [' + (name || 'data') + '] must be of type String');
  }
}
function checkBinary(data, name) {
  if (!util.isUint8Array(data)) {
    throw new Error('Parameter [' + (name || 'data') + '] must be of type Uint8Array');
  }
}
function checkData(data, name) {
  if (!util.isUint8Array(data) && !util.isString(data)) {
    throw new Error('Parameter [' + (name || 'data') + '] must be of type String or Uint8Array');
  }
}
function checkMessage(message) {
  if (!messageLib.Message.prototype.isPrototypeOf(message)) {
    throw new Error('Parameter [message] needs to be of type Message');
  }
}
function checkCleartextOrMessage(message) {
  if (!cleartext.CleartextMessage.prototype.isPrototypeOf(message) && !messageLib.Message.prototype.isPrototypeOf(message)) {
    throw new Error('Parameter [message] needs to be of type Message or CleartextMessage');
  }
}

/**
 * Format user ids for internal use.
 */
function formatUserIds(userIds) {
  if (!userIds) {
    return userIds;
  }
  userIds = toArray(userIds); // normalize to array
  userIds = userIds.map(id => {
    if (util.isString(id) && !util.isUserId(id)) {
      throw new Error('Invalid user id format');
    }
    if (util.isUserId(id)) {
      return id; // user id is already in correct format... no conversion necessary
    }
    // name and email address can be empty but must be of the correct type
    id.name = id.name || '';
    id.email = id.email || '';
    if (!util.isString(id.name) || (id.email && !util.isEmailAddress(id.email))) {
      throw new Error('Invalid user id format');
    }
    id.name = id.name.trim();
    if (id.name.length > 0) {
      id.name += ' ';
    }
    return id.name + '<' + id.email + '>';
  });
  return userIds;
}

/**
 * Normalize parameter to an array if it is not undefined.
 * @param  {Object} param              the parameter to be normalized
 * @return {Array<Object>|undefined}   the resulting array or undefined
 */
function toArray(param) {
  if (param && !util.isArray(param)) {
    param = [param];
  }
  return param;
}

/**
 * Creates a message obejct either from a Uint8Array or a string.
 * @param  {String|Uint8Array} data   the payload for the message
 * @param  {String} filename          the literal data packet's filename
 * @return {Message}                  a message object
 */
function createMessage(data, filename) {
  let msg;
  if (util.isUint8Array(data)) {
    msg = messageLib.fromBinary(data, filename);
  } else if (util.isString(data)) {
    msg = messageLib.fromText(data, filename);
  } else {
    throw new Error('Data must be of type String or Uint8Array');
  }
  return msg;
}

/**
 * Parse the message given a certain format.
 * @param  {Message} message   the message object to be parse
 * @param  {String} format     the output format e.g. 'utf8' or 'binary'
 * @return {Object}            the parse data in the respective format
 */
function parseMessage(message, format) {
  if (format === 'binary') {
    return {
      data: message.getLiteralData(),
      filename: message.getFilename()
    };
  } else if (format === 'utf8') {
    return {
      data: message.getText(),
      filename: message.getFilename()
    };
  } else {
    throw new Error('Invalid format');
  }
}

/**
 * Command pattern that wraps synchronous code into a promise.
 * @param  {function} cmd     The synchronous function with a return value
 *                              to be wrapped in a promise
 * @param  {String} message   A human readable error Message
 * @return {Promise}          The promise wrapped around cmd
 */
function execute(cmd, message) {
  // wrap the sync cmd in a promise
  const promise = new Promise(resolve => resolve(cmd()));
  // handler error globally
  return promise.catch(onError.bind(null, message));
}

/**
 * Global error handler that logs the stack trace and rethrows a high lvl error message.
 * @param {String} message   A human readable high level error Message
 * @param {Error} error      The internal error that caused the failure
 */
function onError(message, error) {
  // log the stack trace
  if (config.debug) { console.error(error.stack); }

  // update error message
  error.message = message + ': ' + error.message;

  throw error;
}

/**
 * Check for AES-GCM support and configuration by the user. Only browsers that
 * implement the current WebCrypto specification support native AES-GCM.
 * @return {Boolean}   If authenticated encryption should be used
 */
function nativeAEAD() {
  return util.getWebCrypto() && config.aead_protect;
}<|MERGE_RESOLUTION|>--- conflicted
+++ resolved
@@ -320,28 +320,13 @@
         result.signature = signature;
       }
     } else {
-<<<<<<< HEAD
       message = await message.sign(privateKeys);
-=======
-      message = message.sign(privateKeys);
       if (armor) {
         result.data = message.armor();
       } else {
         result.message = message;
       }
->>>>>>> 70fff1e2
-    }
-    return message;
-
-<<<<<<< HEAD
-  }).then(signed => {
-    if (armor) {
-      result.data = signed.armor();
-    } else {
-      result.message = signed;
-    }
-=======
->>>>>>> 70fff1e2
+    }
     return result;
 
   }).catch(onError.bind(null, 'Error signing cleartext message'));
