// GPG4Browsers - An OpenPGP implementation in javascript
// Copyright (C) 2011 Recurity Labs GmbH
// 
// This library is free software; you can redistribute it and/or
// modify it under the terms of the GNU Lesser General Public
// License as published by the Free Software Foundation; either
// version 2.1 of the License, or (at your option) any later version.
// 
// This library is distributed in the hope that it will be useful,
// but WITHOUT ANY WARRANTY; without even the implied warranty of
// MERCHANTABILITY or FITNESS FOR A PARTICULAR PURPOSE.  See the GNU
// Lesser General Public License for more details.
// 
// You should have received a copy of the GNU Lesser General Public
// License along with this library; if not, write to the Free Software
// Foundation, Inc., 51 Franklin Street, Fifth Floor, Boston, MA  02110-1301  USA

/** @module key */

var packet = require('./packet');
var enums = require('./enums.js');
var armor = require('./encoding/armor.js');
var config = require('./config');

/**
 * @class
 * @classdesc Class that represents an OpenPGP key. Must contain a primary key.
 * Can contain additional subkeys, signatures, user ids, user attributes.
 * @param  {packet.list} packetlist The packets that form this key
 */

function Key(packetlist) {
  if (!(this instanceof Key)) {
    return new Key(packetlist);
  }
  // same data as in packetlist but in structured form
  this.primaryKey = null;
  this.revocationSignature = null;
  this.directSignatures = null;
  this.users = null;
  this.subKeys = null;
  this.packetlist2structure(packetlist);
  if (!this.primaryKey || !this.users) {
    throw new Error('Invalid key: need at least key and user ID packet');
  }
}

/**
 * Transforms packetlist to structured key data
 * @param  {packetlist} packetlist The packets that form a key
 */
Key.prototype.packetlist2structure = function(packetlist) {
  var user, primaryKeyId, subKey;
  for (var i = 0; i < packetlist.length; i++) {
    switch (packetlist[i].tag) {
      case enums.packet.public_key:
      case enums.packet.secret_key:
        this.primaryKey = packetlist[i];
        primaryKeyId = this.primaryKey.getKeyId();
        break;
      case enums.packet.userid:
      case enums.packet.user_attribute:
        user = new User(packetlist[i]);
        if (!this.users) this.users = [];
        this.users.push(user);
        break;
      case enums.packet.public_subkey:
      case enums.packet.secret_subkey:
        user = null;
        if (!this.subKeys) this.subKeys = [];
        subKey = new SubKey(packetlist[i]);
        this.subKeys.push(subKey);
        break;
      case enums.packet.signature:
        switch (packetlist[i].signatureType) {
          case enums.signature.cert_generic:
          case enums.signature.cert_persona:
          case enums.signature.cert_casual:
          case enums.signature.cert_positive:
            if (packetlist[i].issuerKeyId.equals(primaryKeyId)) {
              if (!user.selfCertifications) user.selfCertifications = [];
              user.selfCertifications.push(packetlist[i]);
            } else {
              if (!user.otherCertifications) user.otherCertifications = [];
              user.otherCertifications.push(packetlist[i]);
            }
            break;
          case enums.signature.cert_revocation:
            if (user) {
              if (!user.revocationCertifications) user.revocationCertifications = [];
              user.revocationCertifications.push(packetlist[i]);
            } else {
              if (!this.directSignatures) this.directSignatures = [];
              this.directSignatures.push(packetlist[i]);
            }
            break;
          case enums.signature.key:
            if (!this.directSignatures) this.directSignatures = [];
            this.directSignatures.push(packetlist[i]);
            break;
          case enums.signature.subkey_binding:
            subKey.bindingSignature = packetlist[i];
            break;
          case enums.signature.key_revocation:
            this.revocationSignature = packetlist[i];
            break;
          case enums.signature.subkey_revocation:
            subKey.revocationSignature = packetlist[i];
            break;
        }
        break;
    }
  }
};

/**
 * Transforms structured key data to packetlist
 * @return {packetlist} The packets that form a key
 */
Key.prototype.toPacketlist = function() {
  var packetlist = new packet.list();
  packetlist.push(this.primaryKey);
  packetlist.push(this.revocationSignature);
  packetlist.concat(this.directSignatures);
  for (var i = 0; i < this.users.length; i++) {
    packetlist.concat(this.users[i].toPacketlist());
  }
  if (this.subKeys) {
    for (var i = 0; i < this.subKeys.length; i++) {
      packetlist.concat(this.subKeys[i].toPacketlist());
    } 
  }
  return packetlist;
};

/** 
 * Returns the primary key packet (secret or public)
 * @returns {(packet_secret_key|packet_public_key|null)} 
 */
Key.prototype.getKeyPacket = function() {
  return this.primaryKey;
};

/** 
 * Returns all the private and public subkey packets
 * @returns {Array<(public_subkey|secret_subkey)>} 
 */
Key.prototype.getSubkeyPackets = function() {
  var subKeys = [];
  if (this.subKeys) {
    for (var i = 0; i < this.subKeys.length; i++) {
      subKeys.push(this.subKeys[i].subKey);
    }
  }
  return subKeys;
};

/** 
 * Returns all the private and public key and subkey packets
 * @returns {Array<(public_subkey|secret_subkey|packet_secret_key|packet_public_key)>} 
 */
Key.prototype.getAllKeyPackets = function() {
  return [this.getKeyPacket()].concat(this.getSubkeyPackets());
};

/** 
 * Returns key IDs of all key packets
 * @returns {Array<keyid>} 
 */
Key.prototype.getKeyIds = function() {
  var keyIds = [];
  var keys = this.getAllKeyPackets();
  for (var i = 0; i < keys.length; i++) {
    keyIds.push(keys[i].getKeyId());
  }
  return keyIds;
};

function findKey(keys, keyIds) {
  for (var i = 0; i < keys.length; i++) {
    var keyId = keys[i].getKeyId(); 
    for (var j = 0; j < keyIds.length; j++) {
      if (keyId.equals(keyIds[j])) {
        return keys[i];
      }
    }
  }
  return null;
}

/**
 * Returns first public key packet for given array of key IDs
 * @param  {Array<keyid>} keyIds 
 * @return {(public_subkey|packet_public_key|null)}
 */
Key.prototype.getPublicKeyPacket = function(keyIds) {
  if (this.primaryKey.tag == enums.packet.public_key) {
    return findKey(this.getAllKeyPackets(), keyIds);  
  } else {
    return null;
  }  
};

/**
 * Returns first private key packet for given array of key IDs
 * @param  {Array<keyid>} keyIds
 * @return {(secret_subkey|packet_secret_key|null)}
 */
Key.prototype.getPrivateKeyPacket = function(keyIds) {
  if (this.primaryKey.tag == enums.packet.secret_key) {
    return findKey(this.getAllKeyPackets(), keyIds);  
  } else {
    return null;
  }
};

/**
 * Returns userids
 * @return {Array<string>} array of userids
 */
Key.prototype.getUserIds = function() {
  var userids = [];
  for (var i = 0; i < this.users.length; i++) {
    if (this.users[i].userId) {
      userids.push(this.users[i].userId.write());
    }
  }
  return userids;
};

/**
 * Returns true if this is a public key
 * @return {Boolean}
 */
Key.prototype.isPublic = function() {
  return this.primaryKey.tag == enums.packet.public_key;
};

/**
 * Returns true if this is a private key
 * @return {Boolean}
 */
Key.prototype.isPrivate = function() {
  return this.primaryKey.tag == enums.packet.secret_key;
};

/**
<<<<<<< HEAD
 * Returns key as public key
 * @return {Key} public key
=======
 * Returns key as public key (shallow copy)
 * @return {key} new public Key
>>>>>>> b27b0190
 */
Key.prototype.toPublic = function() {
  var packetlist = new packet.list();
  var keyPackets = this.toPacketlist();
  for (var i = 0; i < keyPackets.length; i++) {
    switch (keyPackets[i].tag) {
      case enums.packet.secret_key:
        var bytes = keyPackets[i].writePublicKey();
        var pubKeyPacket = new packet.public_key();
        pubKeyPacket.read(bytes);
        packetlist.push(pubKeyPacket);
        break;
      case enums.packet.secret_subkey:
        var bytes = keyPackets[i].writePublicKey();
        var pubSubkeyPacket = new packet.public_subkey();
        pubSubkeyPacket.read(bytes);
        packetlist.push(pubSubkeyPacket);
        break;
      default:
        packetlist.push(keyPackets[i]);
    }
  }
  return new Key(packetlist);
};

/**
 * Returns ASCII armored text of key
 * @return {String} ASCII armor
 */
Key.prototype.armor = function() {
  var type = this.isPublic() ? enums.armor.public_key : enums.armor.private_key;
  return armor.encode(type, this.toPacketlist().write());
};

/**
 * Returns first key packet that is available for signing
<<<<<<< HEAD
 * @return {(public_subkey|secret_subkey|packet_secret_key|packet_public_key|null)}
=======
 * @return {secret_subkey|packet_secret_key|null} key packet or null if no signing key has been found
>>>>>>> b27b0190
 */
Key.prototype.getSigningKeyPacket = function() {
  if (this.isPublic()) {
    throw new Error('Need private key for signing');
  }
  var primaryUser = this.getPrimaryUser();
  if (primaryUser && 
      isValidSigningKeyPacket(this.primaryKey, primaryUser.selfCertificate)) {
    return this.primaryKey;
  }
  if (this.subKeys) {
    for (var i = 0; i < this.subKeys.length; i++) {
      if (this.subKeys[i].isValidSigningKey(this.primaryKey)) {
        return this.subKeys[i].subKey;
      }
    }
  }
  return null;
};

/**
 * Returns preferred signature hash algorithm of this key
 * @return {String}
 */
Key.prototype.getPreferredHashAlgorithm = function() {
  var primaryUser = this.getPrimaryUser();
  if (primaryUser && primaryUser.selfCertificate.preferredHashAlgorithms) {
    return primaryUser.selfCertificate.preferredHashAlgorithms[0];
  }
  return config.prefer_hash_algorithm;
};

function isValidEncryptionKeyPacket(keyPacket, signature) {
  return keyPacket.algorithm !== enums.read(enums.publicKey, enums.publicKey.dsa) &&
         keyPacket.algorithm !== enums.read(enums.publicKey, enums.publicKey.rsa_sign) &&
         ((signature.keyFlags & enums.keyFlags.encrypt_communication) !== 0 ||
          (signature.keyFlags & enums.keyFlags.encrypt_storage) !== 0 ||
          !signature.keyFlags);
};

function isValidSigningKeyPacket(keyPacket, signature) {
  return (keyPacket.algorithm == enums.read(enums.publicKey, enums.publicKey.dsa) ||
          keyPacket.algorithm == enums.read(enums.publicKey, enums.publicKey.rsa_sign) ||
          keyPacket.algorithm == enums.read(enums.publicKey, enums.publicKey.rsa_encrypt_sign)) &&
         ((signature.keyFlags & enums.keyFlags.sign_data) !== 0 ||
          !signature.keyFlags);
};

/**
 * Returns the first valid encryption key packet for this key
 * @returns {(public_subkey|secret_subkey|packet_secret_key|packet_public_key|null)} key packet or null if no encryption key has been found
 */
Key.prototype.getEncryptionKeyPacket = function() {
  // V4: by convention subkeys are prefered for encryption service
  // V3: keys MUST NOT have subkeys
  if (this.subKeys) {
    for (var i = 0; i < this.subKeys.length; i++) {
      if (this.subKeys[i].isValidEncryptionKey(this.primaryKey)) {
        return this.subKeys[i].subKey;
      }
    }
  }
  // if no valid subkey for encryption, evaluate primary key
  var primaryUser = this.getPrimaryUser();
  if (primaryUser && 
      isValidEncryptionKeyPacket(this.primaryKey, primaryUser.selfCertificate)) {
    return this.primaryKey;
  }
  return null;
};

/**
 * Decrypts all secret key and subkey packets
 * @param  {String} passphrase 
 * @return {Boolean} true if all key and subkey packets decrypted successfully
 */
Key.prototype.decrypt = function(passphrase) {
  if (this.isPrivate()) {
    var keys = this.getAllKeyPackets();
    for (var i = 0; i < keys.length; i++) {
      var success = keys[i].decrypt(passphrase);
      if (!success) return false;
    }
  } else {
    throw new Error("Nothing to decrypt in a public key");
  }
  return true;
};

/**
 * Decrypts specific key packets by key ID
 * @param  {Array<keyid>} keyIds
 * @param  {String} passphrase 
 * @return {Boolean} true if all key packets decrypted successfully
 */
Key.prototype.decryptKeyPacket = function(keyIds, passphrase) {
  if (this.isPrivate()) {
    var keys = this.getAllKeyPackets();
    for (var i = 0; i < keys.length; i++) {
      var keyId = keys[i].getKeyId(); 
      for (var j = 0; j < keyIds.length; j++) {
        if (keyId.equals(keyIds[j])) {
          var success = keys[i].decrypt(passphrase);
          if (!success) return false;
        }
      }
    }
  } else {
    throw new Error("Nothing to decrypt in a public key");
  }
  return true;
};

/**
 * Verify primary key. Checks for revocation signatures, expiration time
 * and valid self signature
 * @return {enums.keyStatus} The status of the primary key
 */
Key.prototype.verifyPrimaryKey = function() {
  // check revocation signature
  if (this.revocationSignature && !this.revocationSignature.isExpired() && 
     (this.revocationSignature.verified || 
      this.revocationSignature.verify(this.primaryKey, {key: this.primaryKey}))) {
    return enums.keyStatus.revoked;
  }
  // check V3 expiration time
  if (this.primaryKey.version == 3 && this.primaryKey.expirationTimeV3 !== 0 &&
    Date.now() > (this.primaryKey.created.getTime() + this.primaryKey.expirationTimeV3*24*3600*1000)) {
    return enums.keyStatus.expired;
  }
  // check for at least one self signature. Self signature of user ID not mandatory
  // See http://tools.ietf.org/html/rfc4880#section-11.1
  var selfSigned = false;
  for (var i = 0; i < this.users.length; i++) {
    if (this.users[i].userId && this.users[i].selfCertifications) {
      selfSigned = true;
    }
  }
  if (!selfSigned) {
    return enums.keyStatus.no_self_cert;
  }
  // check for valid self signature
  var primaryUser = this.getPrimaryUser();
  if (!primaryUser) {
    return enums.keyStatus.invalid;
  }
  // check V4 expiration time
  if (this.primaryKey.version == 4 && primaryUser.selfCertificate.keyNeverExpires === false &&
    Date.now() > (primaryUser.selfCertificate.created.getTime() + primaryUser.selfCertificate.keyExpirationTime*1000)) {
    return enums.keyStatus.expired;
  }
  return enums.keyStatus.valid;
};

/**
 * Returns primary user and most significant (latest valid) self signature
 * - if multiple users are marked as primary users returns the one with the latest self signature
 * - if no primary user is found returns the user with the latest self signature
 * @return {{user: [User], selfCertificate: [packet_signature]}} The primary user and the self signature
 */
Key.prototype.getPrimaryUser = function() {
  var user = null;
  var userSelfCert;
  for (var i = 0; i < this.users.length; i++) {
    if (!this.users[i].userId) {
      continue;
    }
    var selfCert = this.users[i].getValidSelfCertificate(this.primaryKey);
    if (!selfCert) {
      continue;
    }
    if (!user || 
        !userSelfCert.isPrimaryUserID && selfCert.isPrimaryUserID ||
         userSelfCert.created < selfCert.created) {
      user = this.users[i];
      userSelfCert = selfCert;
    }
  }
  return user ? {user: user, selfCertificate: userSelfCert} : null;
}

// TODO
Key.prototype.revoke = function() {

};

/**
 * @class
 * @classdesc Class that represents an user ID or attribute packet and the relevant signatures.
 */
function User(userPacket) {
  if (!(this instanceof User)) {
    return new User(userPacket);
  }
  this.userId = userPacket.tag == enums.packet.userid ? userPacket : null;
  this.userAttribute = userPacket.tag == enums.packet.user_attribute ? userPacket : null
  this.selfCertifications = null;
  this.otherCertifications = null;
  this.revocationCertifications = null;
}

/**
 * Transforms structured user data to packetlist
 * @return {packetlist}
 */
User.prototype.toPacketlist = function() {
  var packetlist = new packet.list();
  packetlist.push(this.userId || this.userAttribute);
  packetlist.concat(this.revocationCertifications);
  packetlist.concat(this.selfCertifications);
  packetlist.concat(this.otherCertifications);
  return packetlist;
};

/**
 * Checks if a self signature of the user is revoked
 * @param  {packet_signature}                    certificate
 * @param  {packet_secret_key|packet_public_key} primaryKey  The primary key packet
 * @return {Boolean}                                         True if the certificate is revoked
 */
User.prototype.isRevoked = function(certificate, primaryKey) {
  if (this.revocationCertifications) {
    var that = this;
    return this.revocationCertifications.some(function(revCert) {
             return revCert.issuerKeyId.equals(certificate.issuerKeyId) &&
                    !revCert.isExpired() && 
                    (revCert.verified || 
                     revCert.verify(primaryKey, {userid: that.userId || that.userAttribute, key: primaryKey}));
          });
  } else {
    return false;
  }
};

/**
 * Returns the most significant (latest valid) self signature of the user
 * @param  {packet_secret_key|packet_public_key} primaryKey The primary key packet
 * @return {packet_signature}                               The self signature
 */
User.prototype.getValidSelfCertificate = function(primaryKey) {
  if (!this.selfCertifications) {
    return null;
  }
  var validCert = [];
  for (var i = 0; i < this.selfCertifications.length; i++) {
    if (this.isRevoked(this.selfCertifications[i], primaryKey)) {
      continue;
    }
    if (!this.selfCertifications[i].isExpired() &&
       (this.selfCertifications[i].verified || 
        this.selfCertifications[i].verify(primaryKey, {userid: this.userId || this.userAttribute, key: primaryKey}))) {
      validCert.push(this.selfCertifications[i]);
    }
  }
  // most recent first
  validCert = validCert.sort(function(a, b) {
    a = a.created;
    b = b.created;
    return a>b ? -1 : a<b ? 1 : 0;
  });
  return validCert[0];
};

/**
 * Verify User. Checks for existence of self signatures, revocation signatures
 * and validity of self signature
 * @param  {packet_secret_key|packet_public_key} primaryKey The primary key packet
 * @return {enums.keyStatus}                                status of user    
 */
User.prototype.verify = function(primaryKey) {
  if (!this.selfCertifications) {
    return enums.keyStatus.no_self_cert;
  }
  var status;
  for (var i = 0; i < this.selfCertifications.length; i++) {
    if (this.isRevoked(this.selfCertifications[i], primaryKey)) {
      status = enums.keyStatus.revoked;
      continue;
    }
    if (!(this.selfCertifications[i].verified || 
        this.selfCertifications[i].verify(primaryKey, {userid: this.userId || this.userAttribute, key: primaryKey}))) {
      status = enums.keyStatus.invalid;
      continue;
    }
    if (this.selfCertifications[i].isExpired()) {
      status = enums.keyStatus.expired;
      continue;
    }
    status = enums.keyStatus.valid;
    break;
  }
  return status;
};

/**
 * @class
 * @classdesc Class that represents a subkey packet and the relevant signatures.
 */
function SubKey(subKeyPacket) {
  if (!(this instanceof SubKey)) {
    return new SubKey(subKeyPacket);
  }
  this.subKey = subKeyPacket;
  this.bindingSignature = null;
  this.revocationSignature = null;
}

/**
 * Transforms structured subkey data to packetlist
 * @return {packetlist}
 */
SubKey.prototype.toPacketlist = function() {
  var packetlist = new packet.list();
  packetlist.push(this.subKey);
  packetlist.push(this.revocationSignature);
  packetlist.push(this.bindingSignature);
  return packetlist;
};

/**
 * Returns true if the subkey can be used for encryption
 * @param  {packet_secret_key|packet_public_key}  primaryKey The primary key packet
 * @return {Boolean}
 */
SubKey.prototype.isValidEncryptionKey = function(primaryKey) {
  return this.verify(primaryKey) == enums.keyStatus.valid &&
         isValidEncryptionKeyPacket(this.subKey, this.bindingSignature);
};

/**
 * Returns true if the subkey can be used for signing of data
 * @param  {packet_secret_key|packet_public_key}  primaryKey The primary key packet
 * @return {Boolean}
 */
SubKey.prototype.isValidSigningKey = function(primaryKey) {
  return this.verify(primaryKey) == enums.keyStatus.valid &&
         isValidSigningKeyPacket(this.subKey, this.bindingSignature);
};

/**
 * Verify subkey. Checks for revocation signatures, expiration time
 * and valid binding signature
 * @return {enums.keyStatus} The status of the subkey
 */
SubKey.prototype.verify = function(primaryKey) {
  // check subkey revocation signature
  if (this.revocationSignature && !this.revocationSignature.isExpired() && 
     (this.revocationSignature.verified || 
      this.revocationSignature.verify(primaryKey, {key: this.subKey}))) {
    return enums.keyStatus.revoked;
  }
  // check V3 expiration time
  if (this.subKey.version == 3 && this.subKey.expirationTimeV3 !== 0 &&
      Date.now() > (this.subKey.created.getTime() + this.subKey.expirationTimeV3*24*3600*1000)) {
    return enums.keyStatus.expired;
  }
  // check subkey binding signature
  if (!this.bindingSignature) {
    return enums.keyStatus.invalid;
  }
  if (this.bindingSignature.isExpired()) {
    return enums.keyStatus.expired;
  }
  if (!(this.bindingSignature.verified ||
        this.bindingSignature.verify(primaryKey, {key: primaryKey, bind: this.subKey}))) {
    return enums.keyStatus.invalid;
  }
  // check V4 expiration time
  if (this.subKey.version == 4 &&
      this.bindingSignature.keyNeverExpires === false &&
      Date.now() > (this.subKey.created.getTime() + this.bindingSignature.keyExpirationTime*1000)) {
    return enums.keyStatus.expired;
  }
  return enums.keyStatus.valid;
};

/**
 * Reads an OpenPGP armored text and returns one or multiple key objects
 * @param {String} armoredText text to be parsed
<<<<<<< HEAD
 * @return {Key} new key object
=======
 * @return {{keys: [Key], err: [Error]|null}} result object with key and error arrays
>>>>>>> b27b0190
 */
function readArmored(armoredText) {
  var result = {};
  result.keys = [];
  try {
    var input = armor.decode(armoredText);
    if (!(input.type == enums.armor.public_key || input.type == enums.armor.private_key)) {
      throw new Error('Armored text not of type key');
    }
    var packetlist = new packet.list();
    packetlist.read(input.data);
    var keyIndex = packetlist.indexOfTag(enums.packet.public_key, enums.packet.secret_key);
    if (keyIndex.length == 0) {
      throw new Error('No key packet found in armored text')
    }
    for (var i = 0; i < keyIndex.length; i++) {
      var oneKeyList = packetlist.slice(keyIndex[i], keyIndex[i + 1]);
      try {
        var newKey = new Key(oneKeyList);
        result.keys.push(newKey);
      } catch (e) {
        result.err = result.err || [];
        result.err.push(e); 
      }
    }
  } catch (e) {
    result.err = result.err || [];
    result.err.push(e); 
  }
  return result;
}

/**
 * Generates a new OpenPGP key. Currently only supports RSA keys.
 * Primary and subkey will be of same type.
 * @param {Integer} keyType    to indicate what type of key to make. 
 *                             RSA is 1. See http://tools.ietf.org/html/rfc4880#section-9.1
 * @param {Integer} numBits    number of bits for the key creation.
 * @param {String}  userId     assumes already in form of "User Name <username@email.com>"
 * @param {String}  passphrase The passphrase used to encrypt the resulting private key
 * @return {Key}
 */
function generate(keyType, numBits, userId, passphrase) {
  var packetlist = new packet.list();

  var secretKeyPacket = new packet.secret_key();
  secretKeyPacket.algorithm = enums.read(enums.publicKey, keyType);
  secretKeyPacket.generate(numBits);
  secretKeyPacket.encrypt(passphrase);

  var userIdPacket = new packet.userid();
  userIdPacket.read(userId);

  var dataToSign = {};
  dataToSign.userid = userIdPacket;
  dataToSign.key = secretKeyPacket;
  var signaturePacket = new packet.signature();
  signaturePacket.signatureType = enums.signature.cert_generic;
  signaturePacket.publicKeyAlgorithm = keyType;
  //TODO we should load preferred hash from config, or as input to this function
  signaturePacket.hashAlgorithm = enums.hash.sha256;
  signaturePacket.keyFlags = [enums.keyFlags.certify_keys | enums.keyFlags.sign_data];
  signaturePacket.sign(secretKeyPacket, dataToSign);

  var secretSubkeyPacket = new packet.secret_subkey();
  secretSubkeyPacket.algorithm = enums.read(enums.publicKey, keyType);
  secretSubkeyPacket.generate(numBits);
  secretSubkeyPacket.encrypt(passphrase);

  dataToSign = {};
  dataToSign.key = secretKeyPacket;
  dataToSign.bind = secretSubkeyPacket;
  var subkeySignaturePacket = new packet.signature();
  subkeySignaturePacket.signatureType = enums.signature.subkey_binding;
  subkeySignaturePacket.publicKeyAlgorithm = keyType;
  //TODO we should load preferred hash from config, or as input to this function
  subkeySignaturePacket.hashAlgorithm = enums.hash.sha256;
  subkeySignaturePacket.keyFlags = [enums.keyFlags.encrypt_communication | enums.keyFlags.encrypt_storage];
  subkeySignaturePacket.sign(secretKeyPacket, dataToSign);

  packetlist.push(secretKeyPacket);
  packetlist.push(userIdPacket);
  packetlist.push(signaturePacket);
  packetlist.push(secretSubkeyPacket);
  packetlist.push(subkeySignaturePacket);

  return new Key(packetlist);
}

exports.Key = Key;
exports.readArmored = readArmored;
exports.generate = generate;<|MERGE_RESOLUTION|>--- conflicted
+++ resolved
@@ -245,13 +245,8 @@
 };
 
 /**
-<<<<<<< HEAD
- * Returns key as public key
- * @return {Key} public key
-=======
  * Returns key as public key (shallow copy)
- * @return {key} new public Key
->>>>>>> b27b0190
+ * @return {Key} new public Key
  */
 Key.prototype.toPublic = function() {
   var packetlist = new packet.list();
@@ -288,11 +283,7 @@
 
 /**
  * Returns first key packet that is available for signing
-<<<<<<< HEAD
- * @return {(public_subkey|secret_subkey|packet_secret_key|packet_public_key|null)}
-=======
- * @return {secret_subkey|packet_secret_key|null} key packet or null if no signing key has been found
->>>>>>> b27b0190
+ * @return {(secret_subkey|packet_secret_key|null)} key packet or null if no signing key has been found
  */
 Key.prototype.getSigningKeyPacket = function() {
   if (this.isPublic()) {
@@ -451,7 +442,7 @@
  * Returns primary user and most significant (latest valid) self signature
  * - if multiple users are marked as primary users returns the one with the latest self signature
  * - if no primary user is found returns the user with the latest self signature
- * @return {{user: [User], selfCertificate: [packet_signature]}} The primary user and the self signature
+ * @return {{user: Array<User>, selfCertificate: Array<packet_signature>}} The primary user and the self signature
  */
 Key.prototype.getPrimaryUser = function() {
   var user = null;
@@ -672,11 +663,7 @@
 /**
  * Reads an OpenPGP armored text and returns one or multiple key objects
  * @param {String} armoredText text to be parsed
-<<<<<<< HEAD
- * @return {Key} new key object
-=======
- * @return {{keys: [Key], err: [Error]|null}} result object with key and error arrays
->>>>>>> b27b0190
+ * @return {{keys: Array<Key>, err: (Array<Error>|null)}} result object with key and error arrays
  */
 function readArmored(armoredText) {
   var result = {};
