// GPG4Browsers - An OpenPGP implementation in javascript
// Copyright (C) 2011 Recurity Labs GmbH
// 
// This library is free software; you can redistribute it and/or
// modify it under the terms of the GNU Lesser General Public
// License as published by the Free Software Foundation; either
// version 2.1 of the License, or (at your option) any later version.
// 
// This library is distributed in the hope that it will be useful,
// but WITHOUT ANY WARRANTY; without even the implied warranty of
// MERCHANTABILITY or FITNESS FOR A PARTICULAR PURPOSE.  See the GNU
// Lesser General Public License for more details.
// 
// You should have received a copy of the GNU Lesser General Public
// License along with this library; if not, write to the Free Software
// Foundation, Inc., 51 Franklin Street, Fifth Floor, Boston, MA  02110-1301  USA

/**
 * @class
 * @classdesc Implementation of the Key Material Packet (Tag 5,6,7,14)
 *   
 * RFC4480 5.5:
 * A key material packet contains all the information about a public or
 * private key.  There are four variants of this packet type, and two
 * major versions.  Consequently, this section is complex.
 */
function openpgp_packet_keymaterial() {
	// members:
	this.publicKeyAlgorithm = null;
	this.tagType = null;
	this.creationTime = null;
	this.version = null;
	this.expiration  = null;// V3
	this.MPIs = null;
	this.secMPIs = null;
	this.publicKey = null;
	this.symmetricEncryptionAlgorithm = null;
	this.s2kUsageConventions = null;
	this.IVLength  = null;
    this.encryptedMPIData = null;
    this.hasUnencryptedSecretKeyData = null;
    this.checksum = null;
    this.parentNode = null;
	this.subKeySignature = null;
	this.subKeyRevocationSignature = null;

	// 5.5.1. Key Packet Variants
	
	// 5.5.1.3. Secret-Key Packet (Tag 5)
	/**
	 * This function reads the payload of a secret key packet (Tag 5)
	 * and initializes the openpgp_packet_keymaterial
	 * @param {String} input Input string to read the packet from
	 * @param {Integer} position Start position for the parser
	 * @param {Intefer} len Length of the packet or remaining length of input
	 * @return {openpgp_packet_keymaterial}
	 */
	function read_tag5(input, position, len) {
		this.tagType = 5;
		this.read_priv_key(input, position, len);
		return this;
	}

	// 5.5.1.1. Public-Key Packet (Tag 6)
	/**
	 * This function reads the payload of a public key packet (Tag 6)
	 * and initializes the openpgp_packet_keymaterial
	 * @param {String} input Input string to read the packet from
	 * @param {Integer} position Start position for the parser
	 * @param {Integer} len Length of the packet or remaining length of input
	 * @return {openpgp_packet_keymaterial}
	 */
	function read_tag6(input, position, len) {
		// A Public-Key packet starts a series of packets that forms an OpenPGP
		// key (sometimes called an OpenPGP certificate).
		this.tagType = 6;
		this.packetLength = len;
		this.read_pub_key(input, position,len);
		
		return this;
	}

	// 5.5.1.4. Secret-Subkey Packet (Tag 7)
	/**
	 * This function reads the payload of a secret key sub packet (Tag 7)
	 * and initializes the openpgp_packet_keymaterial
	 * @param {String} input Input string to read the packet from
	 * @param {Integer} position Start position for the parser
	 * @param {Integer} len Length of the packet or remaining length of input
	 * @return {openpgp_packet_keymaterial}
	 */
	function read_tag7(input, position, len) {
		this.tagType = 7;
		this.packetLength = len;
		return this.read_priv_key(input, position, len);
	}

	// 5.5.1.2. Public-Subkey Packet (Tag 14)
	/**
	 * This function reads the payload of a public key sub packet (Tag 14)
	 * and initializes the openpgp_packet_keymaterial
	 * @param {String} input Input string to read the packet from
	 * @param {Integer} position Start position for the parser
	 * @param {Integer} len Length of the packet or remaining length of input
	 * @return {openpgp_packet_keymaterial}
	 */
	function read_tag14(input, position, len) {
		this.subKeySignature = null;
		this.subKeyRevocationSignature = new Array();
		this.tagType = 14;
		this.packetLength = len;
		this.read_pub_key(input, position,len);
		return this;
	}
	
	/**
	 * Internal Parser for public keys as specified in RFC 4880 section 
	 * 5.5.2 Public-Key Packet Formats
	 * called by read_tag&lt;num&gt;
	 * @param {String} input Input string to read the packet from
	 * @param {Integer} position Start position for the parser
	 * @param {Integer} len Length of the packet or remaining length of input
	 * @return {Object} This object with attributes set by the parser
	 */  
	function read_pub_key(input, position, len) {
		var mypos = position;
		// A one-octet version number (3 or 4).
		this.version = input.charCodeAt(mypos++);
		if (this.version == 3) {
			// A four-octet number denoting the time that the key was created.
			this.creationTime = new Date(((input.charCodeAt(mypos++) << 24) |
				(input.charCodeAt(mypos++) << 16) |
				(input.charCodeAt(mypos++) <<  8) |
				(input.charCodeAt(mypos++)))*1000);
			
		    // - A two-octet number denoting the time in days that this key is
		    //   valid.  If this number is zero, then it does not expire.
<<<<<<< HEAD
			this.expiration = (input.charCodeAt(mypos++) << 8) & input.charCodeAt(mypos++);
=======
			this.expiration = (input[mypos++].charCodeAt() << 8) | input[mypos++].charCodeAt();
>>>>>>> 8b854a2a
	
		    // - A one-octet number denoting the public-key algorithm of this key.
			this.publicKeyAlgorithm = input.charCodeAt(mypos++);
			var mpicount = 0;
		    // - A series of multiprecision integers comprising the key material:
			//   Algorithm-Specific Fields for RSA public keys:
		    //       - a multiprecision integer (MPI) of RSA public modulus n;
		    //       - an MPI of RSA public encryption exponent e.
			if (this.publicKeyAlgorithm > 0 && this.publicKeyAlgorithm < 4)
				mpicount = 2;
			//   Algorithm-Specific Fields for Elgamal public keys:
			//     - MPI of Elgamal prime p;
			//     - MPI of Elgamal group generator g;
			//     - MPI of Elgamal public key value y (= g**x mod p where x  is secret).

			else if (this.publicKeyAlgorithm == 16)
				mpicount = 3;
			//   Algorithm-Specific Fields for DSA public keys:
			//       - MPI of DSA prime p;
			//       - MPI of DSA group order q (q is a prime divisor of p-1);
			//       - MPI of DSA group generator g;
			//       - MPI of DSA public-key value y (= g**x mod p where x  is secret).
			else if (this.publicKeyAlgorithm == 17)
				mpicount = 4;

			this.MPIs = new Array();
			for (var i = 0; i < mpicount; i++) {
				this.MPIs[i] = new openpgp_type_mpi();
				if (this.MPIs[i].read(input, mypos, (mypos-position)) != null && 
						!this.packetLength < (mypos-position)) {
					mypos += this.MPIs[i].packetLength;
				} else {
					util.print_error("openpgp.packet.keymaterial.js\n"+'error reading MPI @:'+mypos);
				}
			}
			this.packetLength = mypos-position;
		} else if (this.version == 4) {
			// - A four-octet number denoting the time that the key was created.
			this.creationTime = new Date(((input.charCodeAt(mypos++) << 24) |
			(input.charCodeAt(mypos++) << 16) |
			(input.charCodeAt(mypos++) <<  8) |
			(input.charCodeAt(mypos++)))*1000);
			
			// - A one-octet number denoting the public-key algorithm of this key.
			this.publicKeyAlgorithm = input.charCodeAt(mypos++);
			var mpicount = 0;
		    // - A series of multiprecision integers comprising the key material:
			//   Algorithm-Specific Fields for RSA public keys:
		    //       - a multiprecision integer (MPI) of RSA public modulus n;
		    //       - an MPI of RSA public encryption exponent e.
			if (this.publicKeyAlgorithm > 0 && this.publicKeyAlgorithm < 4)
					mpicount = 2;
			//   Algorithm-Specific Fields for Elgamal public keys:
			//     - MPI of Elgamal prime p;
			//     - MPI of Elgamal group generator g;
			//     - MPI of Elgamal public key value y (= g**x mod p where x  is secret).
			else if (this.publicKeyAlgorithm == 16)
				mpicount = 3;

			//   Algorithm-Specific Fields for DSA public keys:
			//       - MPI of DSA prime p;
			//       - MPI of DSA group order q (q is a prime divisor of p-1);
			//       - MPI of DSA group generator g;
			//       - MPI of DSA public-key value y (= g**x mod p where x  is secret).
			else if (this.publicKeyAlgorithm == 17)
				mpicount = 4;

			this.MPIs = new Array();
			var i = 0;
			for (var i = 0; i < mpicount; i++) {
				this.MPIs[i] = new openpgp_type_mpi();
				if (this.MPIs[i].read(input, mypos, (mypos-position)) != null &&
						!this.packetLength < (mypos-position)) {
					mypos += this.MPIs[i].packetLength;
				} else {
					util.print_error("openpgp.packet.keymaterial.js\n"+'error reading MPI @:'+mypos);
				}
			}
			this.packetLength = mypos-position;
		} else {
			return null;
		}
		this.data = input.substring(position, mypos);
		this.packetdata = input.substring(position, mypos);
		return this;
	}
	
	// 5.5.3.  Secret-Key Packet Formats
	
	/**
	 * Internal parser for private keys as specified in RFC 4880 section 5.5.3
	 * @param {String} input Input string to read the packet from
	 * @param {Integer} position Start position for the parser
	 * @param {Integer} len Length of the packet or remaining length of input
	 * @return {Object} This object with attributes set by the parser
	 */
	function read_priv_key(input,position, len) {
	    // - A Public-Key or Public-Subkey packet, as described above.
	    this.publicKey = new openpgp_packet_keymaterial();
		if (this.publicKey.read_pub_key(input,position, len) == null) {
			util.print_error("openpgp.packet.keymaterial.js\n"+"Failed reading public key portion of a private key: "+input.charCodeAt(position)+" "+position+" "+len+"\n Aborting here...");
			return null;
		}
		this.publicKey.header = openpgp_packet.write_old_packet_header(6,this.publicKey.packetLength);
		// this.publicKey.header = String.fromCharCode(0x99) + String.fromCharCode(this.publicKey.packetLength >> 8 & 0xFF)+String.fromCharCode(this.publicKey.packetLength & 0xFF);
		var mypos = position + this.publicKey.data.length;
		this.packetLength = len;
		
	    // - One octet indicating string-to-key usage conventions.  Zero
	    //   indicates that the secret-key data is not encrypted.  255 or 254
	    //   indicates that a string-to-key specifier is being given.  Any
	    //   other value is a symmetric-key encryption algorithm identifier.
	    this.s2kUsageConventions = input.charCodeAt(mypos++);
	    
	    if (this.s2kUsageConventions == 0)
	    	this.hasUnencryptedSecretKeyData = true;
	   
	    // - [Optional] If string-to-key usage octet was 255 or 254, a one-
	    //   octet symmetric encryption algorithm.
	    if (this.s2kUsageConventions == 255 || this.s2kUsageConventions == 254) {
	    	this.symmetricEncryptionAlgorithm = input.charCodeAt(mypos++);
	    }
	     
	    // - [Optional] If string-to-key usage octet was 255 or 254, a
	    //   string-to-key specifier.  The length of the string-to-key
	    //   specifier is implied by its type, as described above.
	    if (this.s2kUsageConventions == 255 || this.s2kUsageConventions == 254) {
	    	this.s2k = new openpgp_type_s2k();
	    	this.s2k.read(input, mypos);
	    	mypos +=this.s2k.s2kLength;
	    }
	    
	    // - [Optional] If secret data is encrypted (string-to-key usage octet
	    //   not zero), an Initial Vector (IV) of the same length as the
	    //   cipher's block size.
	    this.symkeylength = 0;
	    if (this.s2kUsageConventions != 0 && this.s2kUsageConventions != 255 &&
	    		this.s2kUsageConventions != 254) {
	    	this.symmetricEncryptionAlgorithm = this.s2kUsageConventions;
	    }
	    if (this.s2kUsageConventions != 0 && this.s2k.type != 1001) {
	    	this.hasIV = true;
	    	switch (this.symmetricEncryptionAlgorithm) {
		    case  1: // - IDEA [IDEA]
		    	util.print_error("openpgp.packet.keymaterial.js\n"+"symmetric encrytryption algorithim: IDEA is not implemented");
		    	return null;
	    	case  2: // - TripleDES (DES-EDE, [SCHNEIER] [HAC] - 168 bit key derived from 192)
	    	case  3: // - CAST5 (128 bit key, as per [RFC2144])
	    		this.IVLength = 8;
		    	break;
		    case  4: // - Blowfish (128 bit key, 16 rounds) [BLOWFISH]
		    case  7: // - AES with 128-bit key [AES]
	    	case  8: // - AES with 192-bit key
	    	case  9: // - AES with 256-bit key
	    		this.IVLength = 16;
		    	break;
	    	case 10: // - Twofish with 256-bit key [TWOFISH]
	    		this.IVLength = 32;	    		
		    	break;
	    	case  5: // - Reserved
	    	case  6: // - Reserved
	    	default:
	    		util.print_error("openpgp.packet.keymaterial.js\n"+"unknown encryption algorithm for secret key :"+this.symmetricEncryptionAlgorithm);
	    		return null;
	    	}
	    	mypos++; 
	    	this.IV = input.substring(mypos, mypos+this.IVLength);
	    	mypos += this.IVLength;
	    }
	    // - Plain or encrypted multiprecision integers comprising the secret
	    //   key data.  These algorithm-specific fields are as described
	    //   below.

      // s2k type 1001 corresponds to GPG specific extension without primary key secrets
      // http://www.gnupg.org/faq/GnuPG-FAQ.html#how-can-i-use-gnupg-in-an-automated-environment
	    if (this.s2kUsageConventions != 0 && this.s2k.type == 1001) {
	    	this.secMPIs = null;
	    	this.encryptedMPIData = null;
	    } else if (!this.hasUnencryptedSecretKeyData) {
	    	this.encryptedMPIData = input.substring(mypos, len);
	    	mypos += this.encryptedMPIData.length;
	    } else {
	    	if (this.publicKey.publicKeyAlgorithm > 0 && this.publicKey.publicKeyAlgorithm < 4) {
	    		//   Algorithm-Specific Fields for RSA secret keys:
	    		//   - multiprecision integer (MPI) of RSA secret exponent d.
	    		//   - MPI of RSA secret prime value p.
	    		//   - MPI of RSA secret prime value q (p < q).
	    		//   - MPI of u, the multiplicative inverse of p, mod q.
	    		this.secMPIs = new Array();
	    		this.secMPIs[0] = new openpgp_type_mpi();
	    		this.secMPIs[0].read(input, mypos, len-2- (mypos - position));
	    		mypos += this.secMPIs[0].packetLength;
	    		this.secMPIs[1] = new openpgp_type_mpi();
	    		this.secMPIs[1].read(input, mypos, len-2- (mypos - position));
	    		mypos += this.secMPIs[1].packetLength;
	    		this.secMPIs[2] = new openpgp_type_mpi();
	    		this.secMPIs[2].read(input, mypos, len-2- (mypos - position));
	    		mypos += this.secMPIs[2].packetLength;
	    		this.secMPIs[3] = new openpgp_type_mpi();
	    		this.secMPIs[3].read(input, mypos, len-2- (mypos - position));
	    		mypos += this.secMPIs[3].packetLength;
	    	} else if (this.publicKey.publicKeyAlgorithm == 16) {
	    		// Algorithm-Specific Fields for Elgamal secret keys:
	    		//   - MPI of Elgamal secret exponent x.
	    		this.secMPIs = new Array();
	    		this.secMPIs[0] = new openpgp_type_mpi();
	    		this.secMPIs[0].read(input, mypos, len-2- (mypos - position));
	    		mypos += this.secMPIs[0].packetLength;
	    	} else if (this.publicKey.publicKeyAlgorithm == 17) {
	    		// Algorithm-Specific Fields for DSA secret keys:
	    		//   - MPI of DSA secret exponent x.
	    		this.secMPIs = new Array();
	    		this.secMPIs[0] = new openpgp_type_mpi();
	    		this.secMPIs[0].read(input, mypos, len-2- (mypos - position));
	    		mypos += this.secMPIs[0].packetLength;
	    	}
	    	// checksum because s2k usage convention is 0
	        this.checksum = new Array(); 
		    this.checksum[0] = input.charCodeAt(mypos++);
		    this.checksum[1] = input.charCodeAt(mypos++);
	    }
	    return this;
	}
	

	/**
	 * Decrypts the private key MPIs which are needed to use the key.
	 * openpgp_packet_keymaterial.hasUnencryptedSecretKeyData should be 
	 * false otherwise
	 * a call to this function is not needed
	 * 
	 * @param {String} str_passphrase The passphrase for this private key 
	 * as string
	 * @return {Boolean} True if the passphrase was correct; false if not
	 */
	function decryptSecretMPIs(str_passphrase) {
		if (this.hasUnencryptedSecretKeyData)
			return this.secMPIs;
		// creating a key out of the passphrase
		var key = this.s2k.produce_key(str_passphrase);
		var cleartextMPIs = "";
    	switch (this.symmetricEncryptionAlgorithm) {
	    case  1: // - IDEA [IDEA]
	    	util.print_error("openpgp.packet.keymaterial.js\n"+"symmetric encryption algorithim: IDEA is not implemented");
	    	return false;
    	case  2: // - TripleDES (DES-EDE, [SCHNEIER] [HAC] - 168 bit key derived from 192)
    		cleartextMPIs = normal_cfb_decrypt(function(block, key) {
    			return des(key, block,1,null,0);
    		}, this.IVLength, key, this.encryptedMPIData, this.IV);
    		break;
    	case  3: // - CAST5 (128 bit key, as per [RFC2144])
    		cleartextMPIs = normal_cfb_decrypt(function(block, key) {
        		var cast5 = new openpgp_symenc_cast5();
        		cast5.setKey(key);
        		return cast5.encrypt(util.str2bin(block)); 
    		}, this.IVLength, util.str2bin(key.substring(0,16)), this.encryptedMPIData, this.IV);
    		break;
	    case  4: // - Blowfish (128 bit key, 16 rounds) [BLOWFISH]
	    	cleartextMPIs = normal_cfb_decrypt(function(block, key) {
    			var blowfish = new Blowfish(key);
        		return blowfish.encrypt(block); 
    		}, this.IVLength, key, this.encryptedMPIData, this.IV);
    		break;
	    case  7: // - AES with 128-bit key [AES]
    	case  8: // - AES with 192-bit key
    	case  9: // - AES with 256-bit key
    	    var numBytes = 16;
            //This is a weird way to achieve this. If's within a switch is probably not ideal.
    	    if(this.symmetricEncryptionAlgorithm == 8){
    	        numBytes = 24;
    	        key = this.s2k.produce_key(str_passphrase,numBytes);
    	    }
    	    if(this.symmetricEncryptionAlgorithm == 9){
    	        numBytes = 32;
    	        key = this.s2k.produce_key(str_passphrase,numBytes);
    	    }
    		cleartextMPIs = normal_cfb_decrypt(function(block,key){
    		    return AESencrypt(util.str2bin(block),key);
    		},
    				this.IVLength, keyExpansion(key.substring(0,numBytes)), this.encryptedMPIData, this.IV);
	    	break;
    	case 10: // - Twofish with 256-bit key [TWOFISH]
    		util.print_error("openpgp.packet.keymaterial.js\n"+"Key material is encrypted with twofish: not implemented");   		
	    	return false;
    	case  5: // - Reserved
    	case  6: // - Reserved
    	default:
    		util.print_error("openpgp.packet.keymaterial.js\n"+"unknown encryption algorithm for secret key :"+this.symmetricEncryptionAlgorithm);
    		return false;
    	}
    	
    	if (cleartextMPIs == null) {
    		util.print_error("openpgp.packet.keymaterial.js\n"+"cleartextMPIs was null");
    		return false;
    	}
    	
    	var cleartextMPIslength = cleartextMPIs.length;

    	if (this.s2kUsageConventions == 254 &&
    			str_sha1(cleartextMPIs.substring(0,cleartextMPIs.length - 20)) == 
    				cleartextMPIs.substring(cleartextMPIs.length - 20)) {
    		cleartextMPIslength -= 20;
    	} else if (this.s2kUsageConventions != 254 && util.calc_checksum(cleartextMPIs.substring(0,cleartextMPIs.length - 2)) == 
    			(cleartextMPIs.charCodeAt(cleartextMPIs.length -2) << 8 | cleartextMPIs.charCodeAt(cleartextMPIs.length -1))) {
    		cleartextMPIslength -= 2;
    	} else {
    		return false;
    	}

    	if (this.publicKey.publicKeyAlgorithm > 0 && this.publicKey.publicKeyAlgorithm < 4) {
    		//   Algorithm-Specific Fields for RSA secret keys:
    		//   - multiprecision integer (MPI) of RSA secret exponent d.
    		//   - MPI of RSA secret prime value p.
    		//   - MPI of RSA secret prime value q (p < q).
    		//   - MPI of u, the multiplicative inverse of p, mod q.
    		var mypos = 0;
    		this.secMPIs = new Array();
    		this.secMPIs[0] = new openpgp_type_mpi();
    		this.secMPIs[0].read(cleartextMPIs, 0, cleartextMPIslength);
    		mypos += this.secMPIs[0].packetLength;
    		this.secMPIs[1] = new openpgp_type_mpi();
    		this.secMPIs[1].read(cleartextMPIs, mypos, cleartextMPIslength-mypos);
    		mypos += this.secMPIs[1].packetLength;
    		this.secMPIs[2] = new openpgp_type_mpi();
    		this.secMPIs[2].read(cleartextMPIs, mypos, cleartextMPIslength-mypos);
    		mypos += this.secMPIs[2].packetLength;
    		this.secMPIs[3] = new openpgp_type_mpi();
    		this.secMPIs[3].read(cleartextMPIs, mypos, cleartextMPIslength-mypos);
    		mypos += this.secMPIs[3].packetLength;
    	} else if (this.publicKey.publicKeyAlgorithm == 16) {
    		// Algorithm-Specific Fields for Elgamal secret keys:
    		//   - MPI of Elgamal secret exponent x.
    		this.secMPIs = new Array();
    		this.secMPIs[0] = new openpgp_type_mpi();
    		this.secMPIs[0].read(cleartextMPIs, 0, cleartextMPIs);
    	} else if (this.publicKey.publicKeyAlgorithm == 17) {
    		// Algorithm-Specific Fields for DSA secret keys:
    		//   - MPI of DSA secret exponent x.
    		this.secMPIs = new Array();
    		this.secMPIs[0] = new openpgp_type_mpi();
    		this.secMPIs[0].read(cleartextMPIs, 0, cleartextMPIslength);
    	}
    	return true;
	}
	
	/**
	 * Generates Debug output
	 * @return String which gives some information about the keymaterial
	 */
	function toString() {
		var result = "";
		switch (this.tagType) {
		case 6:
			 result += '5.5.1.1. Public-Key Packet (Tag 6)\n'+
			   '    length:             '+this.packetLength+'\n'+
			   '    version:            '+this.version+'\n'+
			   '    creation time:      '+this.creationTime+'\n'+
			   '    expiration time:    '+this.expiration+'\n'+
			   '    publicKeyAlgorithm: '+this.publicKeyAlgorithm+'\n';
			break;
		case 14:
			result += '5.5.1.2. Public-Subkey Packet (Tag 14)\n'+
			   '    length:             '+this.packetLength+'\n'+
			   '    version:            '+this.version+'\n'+
			   '    creation time:      '+this.creationTime+'\n'+
			   '    expiration time:    '+this.expiration+'\n'+
			   '    publicKeyAlgorithm: '+this.publicKeyAlgorithm+'\n';
			break;
		case 5:
			result +='5.5.1.3. Secret-Key Packet (Tag 5)\n'+
			   '    length:             '+this.packetLength+'\n'+
			   '    version:            '+this.publicKey.version+'\n'+
			   '    creation time:      '+this.publicKey.creationTime+'\n'+
			   '    expiration time:    '+this.publicKey.expiration+'\n'+
			   '    publicKeyAlgorithm: '+this.publicKey.publicKeyAlgorithm+'\n';
			break;
		case 7:
			result += '5.5.1.4. Secret-Subkey Packet (Tag 7)\n'+
			   '    length:             '+this.packetLength+'\n'+
			   '    version[1]:         '+(this.version == 4)+'\n'+
			   '    creationtime[4]:    '+this.creationTime+'\n'+
			   '    expiration[2]:      '+this.expiration+'\n'+
			   '    publicKeyAlgorithm: '+this.publicKeyAlgorithm+'\n';
			break;
		default:
			result += 'unknown key material packet\n';
		}
		if (this.MPIs != null) {
			result += "Public Key MPIs:\n";
			for (var i = 0; i < this.MPIs.length; i++) {
      	  	result += this.MPIs[i].toString();
        	}
		}
		if (this.publicKey != null && this.publicKey.MPIs != null) {
			result += "Public Key MPIs:\n";
			for (var i = 0; i < this.publicKey.MPIs.length; i++) {
	      	  	result += this.publicKey.MPIs[i].toString();
        	}
		}
		if (this.secMPIs != null) {
			result += "Secret Key MPIs:\n";
			for (var i = 0; i < this.secMPIs.length; i++) {
		      	  result += this.secMPIs[i].toString();
		        }
		}
		
		if (this.subKeySignature != null)
			result += "subKey Signature:\n"+this.subKeySignature.toString();
		
		if (this.subKeyRevocationSignature != null )
			result += "subKey Revocation Signature:\n"+this.subKeyRevocationSignature.toString();
        return result;
	}
	
	/**
	 * Continue parsing packets belonging to the key material such as signatures
	 * @param {Object} parent_node The parent object
	 * @param {String} input Input string to read the packet(s) from
	 * @param {Integer} position Start position for the parser
	 * @param {Integer} len Length of the packet(s) or remaining length of input
	 * @return {Integer} Length of nodes read
	 */
	function read_nodes(parent_node, input, position, len) {
		this.parentNode = parent_node;
		if (this.tagType == 14) { // public sub-key packet
			var pos = position;
			var result = null;
			while (input.length != pos) {
				var l = input.length - pos;
				result = openpgp_packet.read_packet(input, pos, l);
				if (result == null) {
					util.print_error("openpgp.packet.keymaterial.js\n"+'[user_keymat_pub]parsing ends here @:' + pos + " l:" + l);
					break;
				} else {
					
					switch (result.tagType) {
					case 2: // Signature Packet certification signature
						if (result.signatureType == 24)  { // subkey binding signature
							this.subKeySignature = result;
							pos += result.packetLength + result.headerLength;
							break;
						} else if (result.signatureType == 40) { // subkey revocation signature
							this.subKeyRevocationSignature[this.subKeyRevocationSignature.length] = result;
							pos += result.packetLength + result.headerLength;
							break;
						} else {
							util.print_error("openpgp.packet.keymaterial.js\nunknown signature:"+result.toString());
						}
						
					default:
						this.data = input;
						this.position = position - this.parentNode.packetLength;
						this.len = pos - position;
						return this.len;
						break;
					}
				}
			}
			this.data = input;
			this.position = position - this.parentNode.packetLength;
			this.len = pos - position;
			return this.len;
		} else if (this.tagType == 7) { // private sub-key packet
			var pos = position;
			while (input.length != pos) {
				var result = openpgp_packet.read_packet(input, pos, len - (pos - position));
				if (result == null) {
					util.print_error("openpgp.packet.keymaterial.js\n"+'[user_keymat_priv] parsing ends here @:' + pos);
					break;
				} else {
					switch (result.tagType) {
					case 2: // Signature Packet certification signature
						if (result.signatureType == 24) // subkey embedded signature
							this.subKeySignature = result; 
						else if (result.signatureType == 40) // subkey revocation signature
							this.subKeyRevocationSignature[this.subKeyRevocationSignature.length] = result;
						pos += result.packetLength + result.headerLength;
						break;
					default:
						this.data = input;
						this.position = position - this.parentNode.packetLength;
						this.len = pos - position;
						return this.len;
					}
				}
			}
			this.data = input;
			this.position = position - this.parentNode.packetLength;
			this.len = pos - position;
			return this.len;
		} else {
			util.print_error("openpgp.packet.keymaterial.js\n"+"unknown parent node for a key material packet "+parent_node.tagType);
		}
	}

	/**
	 * Checks the validity for usage of this (sub)key
	 * @return {Integer} 0 = bad key, 1 = expired, 2 = revoked, 3 = valid
	 */
	function verifyKey() {
		if (this.tagType == 14) {
			if (this.subKeySignature == null) {
				return 0;
			}
			if (this.subKeySignature.version == 4 &&
				this.subKeySignature.keyNeverExpires != null &&
				!this.subKeySignature.keyNeverExpires &&
				new Date((this.subKeySignature.keyExpirationTime*1000)+ this.creationTime.getTime()) < new Date()) {
				    return 1;
				}
			var hashdata = String.fromCharCode(0x99)+this.parentNode.header.substring(1)+this.parentNode.data+
			String.fromCharCode(0x99)+this.header.substring(1)+this.packetdata;
			if (!this.subKeySignature.verify(hashdata,this.parentNode)) {
				return 0;
			}
			for (var i = 0; i < this.subKeyRevocationSignature.length; i++) {
			    if (this.getKeyId() == this.subKeyRevocationSignature[i].keyId){
			        return 2;
			    }
			}
		}
		return 3;
	}

	/**
	 * Calculates the key id of they key 
	 * @return {String} A 8 byte key id
	 */
	function getKeyId() {
		if (this.version == 4) {
			var f = this.getFingerprint();
			return f.substring(12,20);
		} else if (this.version == 3 && this.publicKeyAlgorithm > 0 && this.publicKeyAlgorithm < 4) {
			var key_id = this.MPIs[0].MPI.substring((this.MPIs[0].mpiByteLength-8));
			util.print_debug("openpgp.msg.publickey read_nodes:\n"+"V3 key ID: "+key_id);
			return key_id;
		}
	}
	
	/**
	 * Calculates the fingerprint of the key
	 * @return {String} A string containing the fingerprint
	 */
	function getFingerprint() {
		if (this.version == 4) {
			tohash = String.fromCharCode(0x99)+ String.fromCharCode(((this.packetdata.length) >> 8) & 0xFF) 
				+ String.fromCharCode((this.packetdata.length) & 0xFF)+this.packetdata;
			util.print_debug("openpgp.msg.publickey creating subkey fingerprint by hashing:"+util.hexstrdump(tohash)+"\npublickeyalgorithm: "+this.publicKeyAlgorithm);
			return str_sha1(tohash, tohash.length);
		} else if (this.version == 3 && this.publicKeyAlgorithm > 0 && this.publicKeyAlgorithm < 4) {
			return MD5(this.MPIs[0].MPI);
		}
	}
	
	/*
     * Creates an OpenPGP key packet for the given key. much 
	 * TODO in regards to s2k, subkeys.
     * @param {Integer} keyType Follows the OpenPGP algorithm standard, 
	 * IE 1 corresponds to RSA.
     * @param {RSA.keyObject} key
     * @param password
     * @param s2kHash
     * @param symmetricEncryptionAlgorithm
     * @param timePacket
     * @return {Object} {body: [string]OpenPGP packet body contents, 
		header: [string] OpenPGP packet header, string: [string] header+body}
     */
    function write_private_key(keyType, key, password, s2kHash, symmetricEncryptionAlgorithm, timePacket){
        this.symmetricEncryptionAlgorithm = symmetricEncryptionAlgorithm;
		var tag = 5;
		var body = String.fromCharCode(4);
		body += timePacket;
		switch(keyType){
		case 1:
		    body += String.fromCharCode(keyType);//public key algo
		    body += key.n.toMPI();
		    body += key.ee.toMPI();
		    var algorithmStart = body.length;
		    //below shows ske/s2k
		    if(password){
		        body += String.fromCharCode(254); //octet of 254 indicates s2k with SHA1
		        //if s2k == 255,254 then 1 octet symmetric encryption algo
		        body += String.fromCharCode(this.symmetricEncryptionAlgorithm);
		        //if s2k == 255,254 then s2k specifier
		        body += String.fromCharCode(3); //s2k salt+iter
		        body += String.fromCharCode(s2kHash);
		        //8 octet salt value
		        //1 octet count
		        var cleartextMPIs = key.d.toMPI() + key.p.toMPI() + key.q.toMPI() + key.u.toMPI();
		        var sha1Hash = str_sha1(cleartextMPIs);
   		        util.print_debug_hexstr_dump('write_private_key sha1: ',sha1Hash);
		        var salt = openpgp_crypto_getRandomBytes(8);
		        util.print_debug_hexstr_dump('write_private_key Salt: ',salt);
		        body += salt;
		        var c = 96; //c of 96 translates to count of 65536
		        body += String.fromCharCode(c);
		        util.print_debug('write_private_key c: '+ c);
		        var s2k = new openpgp_type_s2k();
		        var hashKey = s2k.write(3, s2kHash, password, salt, c);
		        //if s2k, IV of same length as cipher's block
		        switch(this.symmetricEncryptionAlgorithm){
		        case 3:
		            this.IVLength = 8;
		            this.IV = openpgp_crypto_getRandomBytes(this.IVLength);
            		ciphertextMPIs = normal_cfb_encrypt(function(block, key) {
                		var cast5 = new openpgp_symenc_cast5();
                		cast5.setKey(key);
                		return cast5.encrypt(util.str2bin(block)); 
            		}, this.IVLength, util.str2bin(hashKey.substring(0,16)), cleartextMPIs + sha1Hash, this.IV);
            		body += this.IV + ciphertextMPIs;
		            break;
		        case 7:
		        case 8:
		        case 9:
		            this.IVLength = 16;
		            this.IV = openpgp_crypto_getRandomBytes(this.IVLength);
		            ciphertextMPIs = normal_cfb_encrypt(AESencrypt,
            				this.IVLength, hashKey, cleartextMPIs + sha1Hash, this.IV);
            		body += this.IV + ciphertextMPIs;
	            	break;
		        }
		    }
		    else{
		        body += String.fromCharCode(0);//1 octet -- s2k, 0 for no s2k
		        body += key.d.toMPI() + key.p.toMPI() + key.q.toMPI() + key.u.toMPI();
		        var checksum = util.calc_checksum(key.d.toMPI() + key.p.toMPI() + key.q.toMPI() + key.u.toMPI());
        		body += String.fromCharCode(checksum/0x100) + String.fromCharCode(checksum%0x100);//DEPRECATED:s2k == 0, 255: 2 octet checksum, sum all octets%65536
        		util.print_debug_hexstr_dump('write_private_key basic checksum: '+ checksum);
		    }
		    break;
		default :
			body = "";
			util.print_error("openpgp.packet.keymaterial.js\n"+'error writing private key, unknown type :'+keyType);
        }
		var header = openpgp_packet.write_packet_header(tag,body.length);
		return {string: header+body , header: header, body: body};
    }
	
	/*
     * Same as write_private_key, but has less information because of 
	 * public key.
     * @param {Integer} keyType Follows the OpenPGP algorithm standard, 
	 * IE 1 corresponds to RSA.
     * @param {RSA.keyObject} key
     * @param timePacket
     * @return {Object} {body: [string]OpenPGP packet body contents, 
	 * header: [string] OpenPGP packet header, string: [string] header+body}
     */
    function write_public_key(keyType, key, timePacket){
        var tag = 6;
        var body = String.fromCharCode(4);
        body += timePacket;
		switch(keyType){
		case 1:
		    body += String.fromCharCode(1);//public key algo
		    body += key.n.toMPI();
		    body += key.ee.toMPI();
		    break;
	    default:
	    	util.print_error("openpgp.packet.keymaterial.js\n"+'error writing private key, unknown type :'+keyType);
	    }
        var header = openpgp_packet.write_packet_header(tag,body.length);
        return {string: header+body , header: header, body: body};
        }

	
	this.read_tag5 = read_tag5;
	this.read_tag6 = read_tag6;
	this.read_tag7 = read_tag7;
	this.read_tag14 = read_tag14;
	this.toString = toString;
	this.read_pub_key = read_pub_key;
	this.read_priv_key = read_priv_key;
	this.decryptSecretMPIs = decryptSecretMPIs;
	this.read_nodes = read_nodes;
	this.verifyKey = verifyKey;
	this.getKeyId = getKeyId;
	this.getFingerprint = getFingerprint;
	this.write_private_key = write_private_key;
	this.write_public_key = write_public_key;
}<|MERGE_RESOLUTION|>--- conflicted
+++ resolved
@@ -135,11 +135,7 @@
 			
 		    // - A two-octet number denoting the time in days that this key is
 		    //   valid.  If this number is zero, then it does not expire.
-<<<<<<< HEAD
-			this.expiration = (input.charCodeAt(mypos++) << 8) & input.charCodeAt(mypos++);
-=======
-			this.expiration = (input[mypos++].charCodeAt() << 8) | input[mypos++].charCodeAt();
->>>>>>> 8b854a2a
+			this.expiration = (input.charCodeAt(mypos++) << 8) | input.charCodeAt(mypos++);
 	
 		    // - A one-octet number denoting the public-key algorithm of this key.
 			this.publicKeyAlgorithm = input.charCodeAt(mypos++);
