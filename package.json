--- conflicted
+++ resolved
@@ -33,19 +33,10 @@
   },
   "devDependencies": {
     "asmcrypto-lite": "^1.0.0",
-<<<<<<< HEAD
     "asn1": "^0.2.3",
     "babel-plugin-transform-async-to-generator": "^6.24.1",
     "babel-preset-es2015": "^6.24.1",
-    "babelify": "^7.3.0",
-    "browserify-derequire": "^0.9.4",
-    "chai": "~3.5.0",
     "elliptic": "^6.3.1",
-    "es6-promise": "^3.1.2",
-    "grunt": "~0.4.5",
-    "grunt-browserify": "~5.0.0",
-    "grunt-contrib-clean": "~1.0.0",
-=======
     "babel-core": "^6.26.0",
     "babel-preset-es2015": "^6.3.13",
     "babelify": "^8.0.0",
@@ -55,7 +46,6 @@
     "grunt": "~1.0.1",
     "grunt-browserify": "~5.2.0",
     "grunt-contrib-clean": "~1.1.0",
->>>>>>> cb12ca8a
     "grunt-contrib-connect": "~1.0.2",
     "grunt-contrib-copy": "~1.0.0",
     "grunt-contrib-jshint": "~1.1.0",
@@ -69,12 +59,8 @@
     "grunt-saucelabs": "9.0.0",
     "grunt-text-replace": "~0.4.0",
     "istanbul": "~0.4.1",
-<<<<<<< HEAD
     "jwk-to-pem": "^1.2.6",
-    "mocha": "~2.5.3",
-=======
     "mocha": "~4.0.1",
->>>>>>> cb12ca8a
     "rusha": "^0.8.3",
     "sinon": "^1.17.3",
     "whatwg-fetch": "~2.0.3",
